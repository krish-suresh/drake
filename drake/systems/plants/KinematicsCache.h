#pragma once

#include <Eigen/Core>
#include <Eigen/Geometry>
#include <unordered_map>
#include <vector>
#include <cassert>
#include <numeric>
#include <type_traits>
#include <stdexcept>
#include <utility>
#include "drake/util/drakeGradientUtil.h"
#include "RigidBody.h"

template <typename Scalar>
class KinematicsCacheElement {
 public:
  /*
   * Configuration dependent
   */
  Eigen::Transform<Scalar, SPACE_DIMENSION, Eigen::Isometry> transform_to_world;
  Eigen::Matrix<Scalar, TWIST_SIZE, Eigen::Dynamic, 0, TWIST_SIZE,
                DrakeJoint::MAX_NUM_VELOCITIES>
      motion_subspace_in_body;  // gradient w.r.t. q_i only
  Eigen::Matrix<Scalar, TWIST_SIZE, Eigen::Dynamic, 0, TWIST_SIZE,
                DrakeJoint::MAX_NUM_VELOCITIES>
      motion_subspace_in_world;  // gradient w.r.t. q
  Eigen::Matrix<Scalar, Eigen::Dynamic, Eigen::Dynamic, 0,
                DrakeJoint::MAX_NUM_VELOCITIES,
                DrakeJoint::MAX_NUM_POSITIONS> qdot_to_v;  // gradient w.r.t. q
  Eigen::Matrix<Scalar, Eigen::Dynamic, Eigen::Dynamic, 0,
                DrakeJoint::MAX_NUM_POSITIONS,
                DrakeJoint::MAX_NUM_VELOCITIES> v_to_qdot;  // gradient w.r.t. q
  Eigen::Matrix<Scalar, TWIST_SIZE, TWIST_SIZE> inertia_in_world;
  Eigen::Matrix<Scalar, TWIST_SIZE, TWIST_SIZE> crb_in_world;

  /*
   * Configuration and velocity dependent
   */
  Eigen::Matrix<Scalar, TWIST_SIZE, 1>
      twist_in_world;  // gradient w.r.t. q only; gradient w.r.t. v is
                       // motion_subspace_in_world
  Eigen::Matrix<Scalar, TWIST_SIZE, 1>
      motion_subspace_in_body_dot_times_v;  // gradient w.r.t. q_i and v_i only
  Eigen::Matrix<Scalar, TWIST_SIZE, 1>
      motion_subspace_in_world_dot_times_v;  // gradient w.r.t. q and v

 public:
  KinematicsCacheElement(int num_positions_joint, int num_velocities_joint)
      : motion_subspace_in_body(TWIST_SIZE, num_velocities_joint),
        motion_subspace_in_world(TWIST_SIZE, num_velocities_joint),
        qdot_to_v(num_velocities_joint, num_positions_joint),
        v_to_qdot(num_positions_joint, num_velocities_joint) {
    // empty
  }

 public:
#ifndef SWIG
  EIGEN_MAKE_ALIGNED_OPERATOR_NEW
#endif
};

template <typename Scalar>
class KinematicsCache {
 private:
  std::unordered_map<
      RigidBody const*, KinematicsCacheElement<Scalar>,
      std::hash<RigidBody const*>, std::equal_to<RigidBody const*>,
      Eigen::aligned_allocator<std::pair<
          RigidBody const* const, KinematicsCacheElement<Scalar> > > > elements;
  std::vector<RigidBody const*> bodies;
  const int num_positions;
  const int num_velocities;
  Eigen::Matrix<Scalar, Eigen::Dynamic, 1> q;
  Eigen::Matrix<Scalar, Eigen::Dynamic, 1> v;
  bool velocity_vector_valid;
  bool position_kinematics_cached;
  bool jdotV_cached;
  bool inertias_cached;

 public:
<<<<<<< HEAD
  KinematicsCache(const std::vector<std::unique_ptr<RigidBody> >& bodies)
=======
  explicit KinematicsCache(
      const std::vector<std::shared_ptr<RigidBody> >& bodies)
>>>>>>> 79664ade
      : num_positions(getNumPositions(bodies)),
        num_velocities(getNumVelocities(bodies)),
        q(Eigen::Matrix<Scalar, Eigen::Dynamic, 1>::Zero(num_positions)),
        v(Eigen::Matrix<Scalar, Eigen::Dynamic, 1>::Zero(num_velocities)),
        velocity_vector_valid(false) {
    for (const auto& body_unique_ptr : bodies) {
      const RigidBody& body = *body_unique_ptr;
      int num_positions_joint =
          body.hasParent() ? body.getJoint().getNumPositions() : 0;
      int num_velocities_joint =
          body.hasParent() ? body.getJoint().getNumVelocities() : 0;
      elements.insert({&body, KinematicsCacheElement<Scalar>(
                                  num_positions_joint, num_velocities_joint)});
      this->bodies.push_back(&body);
    }
    invalidate();
  }

  KinematicsCacheElement<Scalar>& getElement(const RigidBody& body) {
    return elements.at(&body);
  }

  const KinematicsCacheElement<Scalar>& getElement(
      const RigidBody& body) const {
    return elements.at(&body);
  }

  template <typename Derived>
  void initialize(const Eigen::MatrixBase<Derived>& q) {
    static_assert(Derived::ColsAtCompileTime == 1, "q must be a vector");
    static_assert(std::is_same<typename Derived::Scalar, Scalar>::value,
                  "scalar type of q must match scalar type of KinematicsCache");
    assert(this->q.rows() == q.rows());
    this->q = q;
    invalidate();
    velocity_vector_valid = false;
  }

  template <typename DerivedQ, typename DerivedV>
  void initialize(const Eigen::MatrixBase<DerivedQ>& q,
                  const Eigen::MatrixBase<DerivedV>& v) {
    initialize(q);  // also invalidates
    static_assert(DerivedV::ColsAtCompileTime == 1, "v must be a vector");
    static_assert(std::is_same<typename DerivedV::Scalar, Scalar>::value,
                  "scalar type of v must match scalar type of KinematicsCache");
    assert(this->v.rows() == v.rows());
    this->v = v;
    velocity_vector_valid = true;
  }

  void checkCachedKinematicsSettings(bool velocity_kinematics_required,
                                     bool jdot_times_v_required,
                                     const std::string& method_name) const {
    if (!position_kinematics_cached) {
      throw std::runtime_error(method_name +
                               " requires position kinematics, which have not "
                               "been cached. Please call doKinematics.");
    }
    if (velocity_kinematics_required && !hasV()) {
      throw std::runtime_error(method_name +
                               " requires velocity kinematics, which have not "
                               "been cached. Please call doKinematics with a "
                               "velocity vector.");
    }
    if (jdot_times_v_required && !jdotV_cached) {
      throw std::runtime_error(
          method_name +
          " requires Jdot times v, which has not been cached. Please call "
          "doKinematics with a velocity vector and compute_JdotV set to true.");
    }
  }

  template <typename Derived>
  Eigen::Matrix<typename Derived::Scalar, Derived::RowsAtCompileTime,
                Eigen::Dynamic>
  transformVelocityMappingToPositionDotMapping(
      const Eigen::MatrixBase<Derived>& mat) const {
    Eigen::Matrix<typename Derived::Scalar, Derived::RowsAtCompileTime,
                  Eigen::Dynamic> ret(mat.rows(), getNumPositions());
    int ret_col_start = 0;
    int mat_col_start = 0;
    for (auto it = bodies.begin(); it != bodies.end(); ++it) {
      const RigidBody& body = **it;
      if (body.hasParent()) {
        const DrakeJoint& joint = body.getJoint();
        const auto& element = getElement(body);
        ret.middleCols(ret_col_start, joint.getNumPositions()).noalias() =
            mat.middleCols(mat_col_start, joint.getNumVelocities()) *
            element.qdot_to_v;
        ret_col_start += joint.getNumPositions();
        mat_col_start += joint.getNumVelocities();
      }
    }
    return ret;
  }

  template <typename Derived>
  Eigen::Matrix<typename Derived::Scalar, Derived::RowsAtCompileTime,
                Eigen::Dynamic>
  transformPositionDotMappingToVelocityMapping(
      const Eigen::MatrixBase<Derived>& mat) const {
    Eigen::Matrix<typename Derived::Scalar, Derived::RowsAtCompileTime,
                  Eigen::Dynamic> ret(mat.rows(), getNumVelocities());
    int ret_col_start = 0;
    int mat_col_start = 0;
    for (auto it = bodies.begin(); it != bodies.end(); ++it) {
      const RigidBody& body = **it;
      if (body.hasParent()) {
        const DrakeJoint& joint = body.getJoint();
        const auto& element = getElement(body);
        ret.middleCols(ret_col_start, joint.getNumVelocities()).noalias() =
            mat.middleCols(mat_col_start, joint.getNumPositions()) *
            element.v_to_qdot;
        ret_col_start += joint.getNumVelocities();
        mat_col_start += joint.getNumPositions();
      }
    }
    return ret;
  }

  const Eigen::Matrix<Scalar, Eigen::Dynamic, 1>& getQ() const { return q; }

  const Eigen::Matrix<Scalar, Eigen::Dynamic, 1>& getV() const {
    if (hasV())
      return v;
    else
      throw std::runtime_error(
          "Kinematics cache has no valid velocity vector.");
  }

  Eigen::Matrix<Scalar, Eigen::Dynamic, 1> getX() const {
    if (hasV()) {
      Eigen::Matrix<Scalar, Eigen::Dynamic, 1> x(getNumPositions() +
                                                 getNumVelocities());
      x << q, v;
      return x;
    } else {
      return getQ();
    }
  }

  bool hasV() const { return velocity_vector_valid; }

  void setInertiasCached() { inertias_cached = true; }

  bool areInertiasCached() { return inertias_cached; }

  void setPositionKinematicsCached() { position_kinematics_cached = true; }

  void setJdotVCached(bool jdotV_cached) { this->jdotV_cached = jdotV_cached; }

  int getNumPositions() const { return num_positions; }

  int getNumVelocities() const { return num_velocities; }

 private:
  void invalidate() {
    position_kinematics_cached = false;
    jdotV_cached = false;
    inertias_cached = false;
  }

  // TODO(amcastro-tri): this method should belong to RigidBodyTree and only be
  // used on initialization. The RigidBodyTree should have this value stored so
  // that KinematicsCache can request it when needed. See the KinematicsCache
  // constructor where this request is made.
  // See TODO for getNumVelocities.
  static int getNumPositions(
      const std::vector<std::unique_ptr<RigidBody> >& bodies) {
    auto add_num_positions = [](
        int result, const std::unique_ptr<RigidBody>& body_ptr) -> int {
      return body_ptr->hasParent()
                 ? result + body_ptr->getJoint().getNumPositions()
                 : result;
    };
    return std::accumulate(bodies.begin(), bodies.end(), 0, add_num_positions);
  }

  // TODO(amcastro-tri): See TODO for getNumPositions.
  static int getNumVelocities(
      const std::vector<std::unique_ptr<RigidBody> >& bodies) {
    auto add_num_velocities = [](
        int result, const std::unique_ptr<RigidBody>& body_ptr) -> int {
      return body_ptr->hasParent()
                 ? result + body_ptr->getJoint().getNumVelocities()
                 : result;
    };
    return std::accumulate(bodies.begin(), bodies.end(), 0, add_num_velocities);
  }

 public:
#ifndef SWIG
  EIGEN_MAKE_ALIGNED_OPERATOR_NEW
#endif
};<|MERGE_RESOLUTION|>--- conflicted
+++ resolved
@@ -67,7 +67,7 @@
       RigidBody const*, KinematicsCacheElement<Scalar>,
       std::hash<RigidBody const*>, std::equal_to<RigidBody const*>,
       Eigen::aligned_allocator<std::pair<
-          RigidBody const* const, KinematicsCacheElement<Scalar> > > > elements;
+          RigidBody const* const, KinematicsCacheElement<Scalar>>>> elements;
   std::vector<RigidBody const*> bodies;
   const int num_positions;
   const int num_velocities;
@@ -79,12 +79,8 @@
   bool inertias_cached;
 
  public:
-<<<<<<< HEAD
-  KinematicsCache(const std::vector<std::unique_ptr<RigidBody> >& bodies)
-=======
   explicit KinematicsCache(
-      const std::vector<std::shared_ptr<RigidBody> >& bodies)
->>>>>>> 79664ade
+      const std::vector<std::unique_ptr<RigidBody>>& bodies)
       : num_positions(getNumPositions(bodies)),
         num_velocities(getNumVelocities(bodies)),
         q(Eigen::Matrix<Scalar, Eigen::Dynamic, 1>::Zero(num_positions)),
@@ -253,7 +249,7 @@
   // constructor where this request is made.
   // See TODO for getNumVelocities.
   static int getNumPositions(
-      const std::vector<std::unique_ptr<RigidBody> >& bodies) {
+      const std::vector<std::unique_ptr<RigidBody>>& bodies) {
     auto add_num_positions = [](
         int result, const std::unique_ptr<RigidBody>& body_ptr) -> int {
       return body_ptr->hasParent()
@@ -265,7 +261,7 @@
 
   // TODO(amcastro-tri): See TODO for getNumPositions.
   static int getNumVelocities(
-      const std::vector<std::unique_ptr<RigidBody> >& bodies) {
+      const std::vector<std::unique_ptr<RigidBody>>& bodies) {
     auto add_num_velocities = [](
         int result, const std::unique_ptr<RigidBody>& body_ptr) -> int {
       return body_ptr->hasParent()
