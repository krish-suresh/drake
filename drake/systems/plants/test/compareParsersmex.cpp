--- conflicted
+++ resolved
@@ -75,11 +75,7 @@
 		KinematicsCache<double> cpp_cache = cpp_model->doKinematics(cpp_q, cpp_v, 1);
 
 		{ // compare H, C, and B
-<<<<<<< HEAD
-		  unordered_map<RigidBody const *, GradientVar<double, TWIST_SIZE, 1> > f_ext;
-=======
 			eigen_aligned_unordered_map<RigidBody const *, GradientVar<double, TWIST_SIZE, 1> > f_ext;
->>>>>>> 2e5b3fb8
 
 		  auto matlab_H = matlab_model->massMatrix(matlab_cache);
 		  auto cpp_H = cpp_model->massMatrix(cpp_cache);
