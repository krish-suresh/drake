--- conflicted
+++ resolved
@@ -92,9 +92,6 @@
   // Check the closest point between object 1 and object 3.
   EXPECT_EQ(id1, points[1].getIdA());
   EXPECT_EQ(id3, points[1].getIdB());
-<<<<<<< HEAD
-  EXPECT_NEAR(1.6213203435596428, points[1].getDistance(), tolerance);
-=======
   // exact_distance =
   // distance_between_centers -
   // box_center_to_corner_distance -
@@ -102,7 +99,6 @@
   // = sqrt(8.0) - 1.0/sqrt(2.0) - 1/2.
   double exact_distance = sqrt(8.0) - 1.0 / sqrt(2.0) - 0.5;
   EXPECT_NEAR(exact_distance, points[1].getDistance(), tolerance);
->>>>>>> 60e11e14
   // Normal is on body B expressed in the world's frame.
   // Points are in the local frame of the body.
   EXPECT_TRUE(
@@ -132,7 +128,7 @@
 TEST(ModelTest, Box_vs_Sphere) {
   // Numerical precision tolerance to perform floating point comparisons.
   // Its magnitude was chosen to be the minimum value for which these tests can
-  // succesfully pass.
+  // successfully pass.
   const double tolerance = 2.0e-9;
 
   DrakeShapes::Box box(Vector3d(1.0, 1.0, 1.0));
